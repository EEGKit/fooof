--- conflicted
+++ resolved
@@ -24,13 +24,8 @@
     Parameters
     ----------
     ax : matplotlib.Axes
-<<<<<<< HEAD
         Figure axes to apply styling to.
-    log_freqs : boolean
-=======
-        Figure axes to apply styling to
     log_freqs : bool
->>>>>>> 3d0c3885
         Whether the frequency axis is plotted in log space.
     log_powers : bool
         Whether the power axis is plotted in log space.
