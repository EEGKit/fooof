"""Power spectrum plotting functions.

Notes
-----
This file contains functions for plotting power spectra, that take in data directly.
"""

from itertools import repeat

import numpy as np

from fooof.core.modutils import safe_import, check_dependency
from fooof.plts.utils import check_ax, add_shades
from fooof.plts.settings import FIGSIZE_SPECTRAL
from fooof.plts.style import check_n_style, style_spectrum_plot

plt = safe_import('.pyplot', 'matplotlib')

###################################################################################################
###################################################################################################

@check_dependency(plt, 'matplotlib')
def plot_spectrum(freqs, power_spectrum, log_freqs=False, log_powers=False,
                  ax=None, plot_style=style_spectrum_plot, **kwargs):
    """Plot a power spectrum.

    Parameters
    ----------
    freqs : 1d array
        Frequency values, to be plotted on the x-axis.
    power_spectrum : 1d array
<<<<<<< HEAD
        Power values, to be plotted on the y-axis.
    log_freqs : boolean, optional, default: False
        Whether to plot the frequency values in log10 spacing.
    log_powers : boolean, optional, default: False
        Whether to plot the power values in log10 spacing.
=======
        Y-axis data, power values for spectrum to plot.
    log_freqs : bool, optional, default: False
        Whether or not to take the log of the frequency axis before plotting.
    log_powers : bool, optional, default: False
        Whether or not to take the log of the power axis before plotting.
>>>>>>> 3d0c3885
    ax : matplotlib.Axes, optional
        Figure axis upon which to plot.
    plot_style : callable, optional, default: style_spectrum_plot
        A function to call to apply styling & aesthetics to the plot.
    **kwargs
        Keyword arguments to be passed to the plot call.
    """

    ax = check_ax(ax, FIGSIZE_SPECTRAL)

    # Set plot data & labels, logging if requested
    plt_freqs = np.log10(freqs) if log_freqs else freqs
    plt_powers = np.log10(power_spectrum) if log_powers else power_spectrum

    # Set default plot settings, that only apply if not over-written in kwargs
    if 'linewidth' not in kwargs:
        kwargs['linewidth'] = 2.0

    # Create the plot & style
    ax.plot(plt_freqs, plt_powers, **kwargs)
    check_n_style(plot_style, ax, log_freqs, log_powers)


@check_dependency(plt, 'matplotlib')
def plot_spectra(freqs, power_spectra, log_freqs=False, log_powers=False, labels=None,
                 ax=None, plot_style=style_spectrum_plot, **kwargs):
    """Plot multiple power spectra on the same plot.

    Parameters
    ----------
    freqs : 2d array or 1d array or list of 1d array
        Frequency values, to be plotted on the x-axis.
    power_spectra : 2d array or list of 1d array
<<<<<<< HEAD
        Power values, to be plotted on the y-axis.
    log_freqs : boolean, optional, default: False
        Whether to plot the frequency valus in log10 spacing.
    log_powers : boolean, optional, default: False
        Whether to plot the power values in log10 spacing.
=======
        Y-axis data, power values for spectra to plot.
    log_freqs : bool, optional, default: False
        Whether or not to take the log of the frequency axis before plotting.
    log_powers : bool, optional, default: False
        Whether or not to take the log of the power axis before plotting.
>>>>>>> 3d0c3885
    labels : list of str, optional
        Legend labels, for each power spectrum.
    ax : matplotlib.Axes, optional
        Figure axes upon which to plot.
    plot_style : callable, optional, default: style_spectrum_plot
        A function to call to apply styling & aesthetics to the plot.
    **kwargs
        Keyword arguments to be passed to the plot call.
    """

    freqs = repeat(freqs) if isinstance(freqs, np.ndarray) and freqs.ndim == 1 else freqs
    labels = repeat(labels) if not isinstance(labels, list) else labels

    ax = check_ax(ax)
    for freq, power_spectrum, label in zip(freqs, power_spectra, labels):
        plot_spectrum(freq, power_spectrum, log_freqs, log_powers, label=label,
                      plot_style=None, ax=ax, **kwargs)

    check_n_style(plot_style, ax, log_freqs, log_powers)


@check_dependency(plt, 'matplotlib')
def plot_spectrum_shading(freqs, power_spectrum, shades, shade_colors='r', add_center=False,
                          ax=None, plot_style=style_spectrum_plot, **kwargs):
    """Plot a power spectrum with a shaded frequency region (or regions).

    Parameters
    ----------
    freqs : 1d array
        Frequency values, to be plotted on the x-axis.
    power_spectrum : 1d array
        Power values, to be plotted on the y-axis.
    shades : list of [float, float] or list of list of [float, float]
        Shaded region(s) to add to plot, defined as [lower_bound, upper_bound].
<<<<<<< HEAD
    shade_colors : str or list of string
        Color(s) to plot shades.
    add_center : boolean, optional, default: False
=======
    add_center : bool, optional, default: False
>>>>>>> 3d0c3885
        Whether to add a line at the center point of the shaded regions.
    ax : matplotlib.Axes, optional
        Figure axes upon which to plot.
    plot_style : callable, optional, default: style_spectrum_plot
        A function to call to apply styling & aesthetics to the plot.
    **kwargs
        Keyword arguments to be passed to the plot call.
    """

    ax = check_ax(ax, FIGSIZE_SPECTRAL)
    plot_spectrum(freqs, power_spectrum, plot_style=None, ax=ax, **kwargs)

    add_shades(ax, shades, shade_colors, add_center, kwargs.get('log_freqs', False))

    check_n_style(plot_style, ax, kwargs.get('log_freqs', False), kwargs.get('log_powers', False))


@check_dependency(plt, 'matplotlib')
def plot_spectra_shading(freqs, power_spectra, shades, shade_colors='r', add_center=False,
                         ax=None, plot_style=style_spectrum_plot, **kwargs):
    """Plot a group of power spectra with a shaded frequency region (or regions).

    Parameters
    ----------
    freqs : 2d array or 1d array or list of 1d array
        Frequency values, to be plotted on the x-axis.
    power_spectra : 2d array or list of 1d array
        Power values, to be plotted on the y-axis.
    shades : list of [float, float] or list of list of [float, float]
        Shaded region(s) to add to plot, defined as [lower_bound, upper_bound].
<<<<<<< HEAD
    shade_colors : str or list of string
        Color(s) to plot shades.
    add_center : boolean, optional, default: False
=======
    add_center : bool, optional, default: False
>>>>>>> 3d0c3885
        Whether to add a line at the center point of the shaded regions.
    ax : matplotlib.Axes, optional
        Figure axes upon which to plot.
    plot_style : callable, optional, default: style_spectrum_plot
        A function to call to apply styling & aesthetics to the plot.
    **kwargs
        Keyword arguments to be passed to `plot_spectra` or to the plot call.

    Notes
    -----
    Parameters for `plot_spectra` can also be passed into this function as keyword arguments.

    This includes `log_freqs`, `log_powers` & `labels`. See `plot_spectra` for usage details.
    """

    ax = check_ax(ax, FIGSIZE_SPECTRAL)
    plot_spectra(freqs, power_spectra, ax=ax, plot_style=None, **kwargs)
<<<<<<< HEAD

    add_shades(ax, shades, shade_colors, add_center, kwargs.get('log_freqs', False))

    check_n_style(plot_style, ax, kwargs.get('log_freqs', False), kwargs.get('log_powers', False))
=======
    add_shades(ax, shades, add_center, kwargs.get('log_freqs', False))
    check_n_style(plot_style, ax, kwargs.get('log_freqs', False), kwargs.get('log_powers', False))


def plot_spectrum_error(freqs, error, shade=None, log_freqs=False,
                        plot_style=style_spectrum_plot, ax=None):
    """Plot the frequency by frequency error values

    Parameters
    ----------
    freqs : 1d array
        X-axis data, frequency values.
    error : 1d array
        Y-axis data, calculated error values or mean error values across frequencies.
    shade : 1d array, optional
        Values to shade in around the plotted error, such as the standard deviation around the mean error.
    ax : matplotlib.Axes, optional
        Figure axes upon which to plot.
    """

    ax = check_ax(ax)

    plt_freqs = np.log10(freqs) if log_freqs else freqs

    plot_spectrum(plt_freqs, error, linewidth=3, plot_style=None, ax=ax)

    if np.any(shade):
        ax.fill_between(plt_freqs, error-shade, error+shade, alpha=0.25)

    ymin, ymax = ax.get_ylim()
    if ymin < 0: ax.set_ylim([0, ymax])
    ax.set_xlim(plt_freqs.min(), plt_freqs.max())

    check_n_style(plot_style, ax, log_freqs, True)
    ax.set_ylabel('Absolute Error')
>>>>>>> 3d0c3885
<|MERGE_RESOLUTION|>--- conflicted
+++ resolved
@@ -29,19 +29,11 @@
     freqs : 1d array
         Frequency values, to be plotted on the x-axis.
     power_spectrum : 1d array
-<<<<<<< HEAD
         Power values, to be plotted on the y-axis.
-    log_freqs : boolean, optional, default: False
-        Whether to plot the frequency values in log10 spacing.
-    log_powers : boolean, optional, default: False
-        Whether to plot the power values in log10 spacing.
-=======
-        Y-axis data, power values for spectrum to plot.
     log_freqs : bool, optional, default: False
-        Whether or not to take the log of the frequency axis before plotting.
+        Whether to take the log of the frequency axis before plotting.
     log_powers : bool, optional, default: False
-        Whether or not to take the log of the power axis before plotting.
->>>>>>> 3d0c3885
+        Whether to take the log of the power axis before plotting.
     ax : matplotlib.Axes, optional
         Figure axis upon which to plot.
     plot_style : callable, optional, default: style_spectrum_plot
@@ -75,19 +67,11 @@
     freqs : 2d array or 1d array or list of 1d array
         Frequency values, to be plotted on the x-axis.
     power_spectra : 2d array or list of 1d array
-<<<<<<< HEAD
         Power values, to be plotted on the y-axis.
-    log_freqs : boolean, optional, default: False
-        Whether to plot the frequency valus in log10 spacing.
-    log_powers : boolean, optional, default: False
-        Whether to plot the power values in log10 spacing.
-=======
-        Y-axis data, power values for spectra to plot.
     log_freqs : bool, optional, default: False
-        Whether or not to take the log of the frequency axis before plotting.
+        Whether  to take the log of the frequency axis before plotting.
     log_powers : bool, optional, default: False
-        Whether or not to take the log of the power axis before plotting.
->>>>>>> 3d0c3885
+        Whether to take the log of the power axis before plotting.
     labels : list of str, optional
         Legend labels, for each power spectrum.
     ax : matplotlib.Axes, optional
@@ -122,13 +106,9 @@
         Power values, to be plotted on the y-axis.
     shades : list of [float, float] or list of list of [float, float]
         Shaded region(s) to add to plot, defined as [lower_bound, upper_bound].
-<<<<<<< HEAD
     shade_colors : str or list of string
         Color(s) to plot shades.
-    add_center : boolean, optional, default: False
-=======
     add_center : bool, optional, default: False
->>>>>>> 3d0c3885
         Whether to add a line at the center point of the shaded regions.
     ax : matplotlib.Axes, optional
         Figure axes upon which to plot.
@@ -159,13 +139,9 @@
         Power values, to be plotted on the y-axis.
     shades : list of [float, float] or list of list of [float, float]
         Shaded region(s) to add to plot, defined as [lower_bound, upper_bound].
-<<<<<<< HEAD
     shade_colors : str or list of string
         Color(s) to plot shades.
-    add_center : boolean, optional, default: False
-=======
     add_center : bool, optional, default: False
->>>>>>> 3d0c3885
         Whether to add a line at the center point of the shaded regions.
     ax : matplotlib.Axes, optional
         Figure axes upon which to plot.
@@ -183,13 +159,9 @@
 
     ax = check_ax(ax, FIGSIZE_SPECTRAL)
     plot_spectra(freqs, power_spectra, ax=ax, plot_style=None, **kwargs)
-<<<<<<< HEAD
 
     add_shades(ax, shades, shade_colors, add_center, kwargs.get('log_freqs', False))
 
-    check_n_style(plot_style, ax, kwargs.get('log_freqs', False), kwargs.get('log_powers', False))
-=======
-    add_shades(ax, shades, add_center, kwargs.get('log_freqs', False))
     check_n_style(plot_style, ax, kwargs.get('log_freqs', False), kwargs.get('log_powers', False))
 
 
@@ -223,5 +195,4 @@
     ax.set_xlim(plt_freqs.min(), plt_freqs.max())
 
     check_n_style(plot_style, ax, log_freqs, True)
-    ax.set_ylabel('Absolute Error')
->>>>>>> 3d0c3885
+    ax.set_ylabel('Absolute Error')