--- conflicted
+++ resolved
@@ -5,19 +5,6 @@
 
 ###################################################################################################
 ###################################################################################################
-
-<<<<<<< HEAD
-=======
-def test_check_n_style(skip_if_no_mpl):
-
-    # Check can pass None and do nothing
-    check_n_style(None)
-
-    # Check can pass a callable
-    def checker(*args):
-        return True
-    check_n_style(checker)
->>>>>>> 1c3b0303
 
 def test_style_spectrum_plot(skip_if_no_mpl):
 
