--- conflicted
+++ resolved
@@ -12,29 +12,19 @@
 
 @plot_test
 def test_plot_spectra(tfm, tfg, skip_if_no_mpl):
-
-<<<<<<< HEAD
-    # Test with 1d inputs - 1d freq array and 1d power spectrum
-    plot_spectra(tfm.freqs, tfm.power_spectrum)
-=======
-    plot_spectrum(tfm.freqs, tfm.power_spectrum)
-
-    # Test with logging both axes
-    plot_spectrum(tfm.freqs, tfm.power_spectrum, True, True, save_fig=True,
-                  file_path=TEST_PLOTS_PATH, file_name='test_plot_spectrum.png')
-
-@plot_test
-def test_plot_spectra(tfg, skip_if_no_mpl):
->>>>>>> 083cc08f
+  
+    # Test with 1d inputs - 1d freq array and list of 1d power spectra
+    plot_spectra(tfm.freqs, tfm.power_spectrum, 
+                 save_fig=True, file_path=TEST_PLOTS_PATH, file_name='test_plot_spectra_1d.png')
 
     # Test with 1d inputs - 1d freq array and list of 1d power spectra
     plot_spectra(tfg.freqs, [tfg.power_spectra[0, :], tfg.power_spectra[1, :]],
-                 save_fig=True, file_path=TEST_PLOTS_PATH, file_name='test_plot_spectra_1d.png')
+                 save_fig=True, file_path=TEST_PLOTS_PATH, file_name='test_plot_spectra_list_1d.png')
 
     # Test with multiple freq inputs - list of 1d freq array and list of 1d power spectra
     plot_spectra([tfg.freqs, tfg.freqs], [tfg.power_spectra[0, :], tfg.power_spectra[1, :]],
                  save_fig=True, file_path=TEST_PLOTS_PATH,
-                 file_name='test_plot_spectra_list_of_1d.png')
+                 file_name='test_plot_spectra_lists_1d.png')
 
     # Test with 2d array inputs
     plot_spectra(np.vstack([tfg.freqs, tfg.freqs]),
@@ -47,21 +37,14 @@
 
 @plot_test
 def test_plot_spectra_shading(tfm, tfg, skip_if_no_mpl):
-
-<<<<<<< HEAD
-    plot_spectra_shading(tfm.freqs, tfm.power_spectrum, shades=[8, 12], add_center=True)
-=======
+  
     plot_spectrum_shading(tfm.freqs, tfm.power_spectrum, shades=[8, 12], add_center=True,
                           save_fig=True, file_path=TEST_PLOTS_PATH,
-                          file_name='test_plot_spectrum_shading.png')
-
-@plot_test
-def test_plot_spectra_shading(tfg, skip_if_no_mpl):
->>>>>>> 083cc08f
+                          file_name='test_plot_spectrum_shading1.png')
 
     plot_spectra_shading(tfg.freqs, [tfg.power_spectra[0, :], tfg.power_spectra[1, :]],
                          shades=[8, 12], add_center=True, save_fig=True, file_path=TEST_PLOTS_PATH,
-                         file_name='test_plot_spectra_shading.png')
+                         file_name='test_plot_spectra_shading2.png')
 
     # Test with **kwargs that pass into plot_spectra
     plot_spectra_shading(tfg.freqs, [tfg.power_spectra[0, :], tfg.power_spectra[1, :]],
