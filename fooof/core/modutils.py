--- conflicted
+++ resolved
@@ -179,40 +179,4 @@
 
         return func
 
-<<<<<<< HEAD
-    return wrapper
-
-
-def check_dependency(dep, name):
-    """Decorator that checks if an optional dependency is available.
-
-    Parameters
-    ----------
-    dep : module or False
-        Module, if successfully imported, or boolean (False) if not.
-    name : str
-        Full name of the module, to be printed in message.
-
-    Returns
-    -------
-    wrap : callable
-        The decorated function.
-
-    Raises
-    ------
-    ImportError
-        If the requested dependency is not available.
-    """
-
-    def wrap(func):
-        @wraps(func)
-        def wrapped_func(*args, **kwargs):
-            if not dep:
-                raise ImportError("Optional FOOOF dependency " + name + \
-                                  " is required for this functionality.")
-            return func(*args, **kwargs)
-        return wrapped_func
-    return wrap
-=======
-    return wrapper
->>>>>>> 117cbc0e
+    return wrapper