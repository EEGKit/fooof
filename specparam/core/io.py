"""File I/O."""

import io
import os
import json
from json import JSONDecodeError

from specparam.core.items import OBJ_DESC
from specparam.core.utils import dict_array_to_lst, dict_select_keys, dict_lst_to_array

###################################################################################################
###################################################################################################

def fname(file_name, extension):
    """Check a filename, adding an extension if not already specified.

    Parameters
    ----------
    file_name : str
        String that specifies a file name.
    extension : str
        String of the extension (without a period) to be added if one isn't already present.

    Outputs
    -------
    file_name : str
        String that specifies a file name.
    """

    if len(file_name.split('.')) == 1:
        file_name = file_name + '.' + extension

    return file_name


def fpath(file_path, file_name):
    """Build the full file path from file name and directory.

    Parameters
    ----------
    file_path : Path or str or None
        Path to the directory where the file is located.
    file_name : str
        Name of the file.

    Returns
    -------
    full_path : str
        Full file path to the file, including directory, if provided.

    Notes
    -----
    This function is mainly used to deal with the case in which file_path is None.
    """

    if not file_path:
        full_path = file_name
    else:
        full_path = os.path.join(file_path, file_name)

    return full_path


def get_files(file_path, select=None):
    """Get a list of files from a directory.

    Parameters
    ----------
    file_path : Path or str
        Name of the folder to get the list of files from.
    select : str, optional
        A search string to use to select files.

    Returns
    -------
    list of str
        A list of files.
    """

    # Get list of available files, and drop hidden files
    files = os.listdir(file_path)
    files = [file for file in files if file[0] != '.']

    if select:
        files = [file for file in files if select in file]

    return files


def save_model(model, file_name, file_path=None, append=False,
               save_results=False, save_settings=False, save_data=False):
    """Save out data, results and/or settings from a model object into a JSON file.

    Parameters
    ----------
    model : SpectralModel
        Object to save data from.
    file_name : str or FileObject
        File to save data to.
    file_path : Path or str, optional
        Path to directory to save to. If None, saves to current directory.
    append : bool, optional, default: False
        Whether to append to an existing file, if available.
        This option is only valid (and only used) if 'file_name' is a str.
    save_results : bool, optional
        Whether to save out model fit results.
    save_settings : bool, optional
        Whether to save out settings.
    save_data : bool, optional
        Whether to save out input data.

    Raises
    ------
    ValueError
        If the save file is not understood.
    """

    # Convert object to dictionary & convert all arrays to lists, for JSON serializing
    obj_dict = dict_array_to_lst(model.__dict__)

    # Set and select which variables to keep. Use a set to drop any potential overlap
    #   Note that results also saves frequency information to be able to recreate freq vector
    keep = set((OBJ_DESC['results'] + OBJ_DESC['meta_data'] if save_results else []) + \
               (OBJ_DESC['settings'] if save_settings else []) + \
               (OBJ_DESC['data'] if save_data else []))
    obj_dict = dict_select_keys(obj_dict, keep)

    # Save out - create new file, (creates a JSON file)
    if isinstance(file_name, str) and not append:
        with open(fpath(file_path, fname(file_name, 'json')), 'w') as outfile:
            json.dump(obj_dict, outfile)

    # Save out - append to file_name (appends to a JSONlines file)
    elif isinstance(file_name, str) and append:
        with open(fpath(file_path, fname(file_name, 'json')), 'a') as outfile:
            json.dump(obj_dict, outfile)
            outfile.write('\n')

    # Save out - append to given file object (appends to a JSONlines file)
    elif isinstance(file_name, io.IOBase):
        json.dump(obj_dict, file_name)
        file_name.write('\n')

    else:
        raise ValueError("Save file not understood.")


def save_group(group, file_name, file_path=None, append=False,
               save_results=False, save_settings=False, save_data=False):
    """Save out results and/or settings from group object. Saves out to a JSON file.

    Parameters
    ----------
    group : SpectralGroupModel
        Object to save data from.
    file_name : str or FileObject
        File to save data to.
<<<<<<< HEAD
    file_path : str, optional
        Path to directory to load from. If None, saves to current directory.
=======
    file_path : Path or str, optional
        Path to directory to load from. If None, loads from current directory.
>>>>>>> d33a0ff3
    append : bool, optional, default: False
        Whether to append to an existing file, if available.
        This option is only valid (and only used) if 'file_name' is a str.
    save_results : bool, optional
        Whether to save out model fit results.
    save_settings : bool, optional
        Whether to save out settings.
    save_data : bool, optional
        Whether to save out power spectra data.

    Raises
    ------
    ValueError
        If the data or save file specified are not understood.
    """

    if not save_results and not save_settings and not save_data:
        raise ValueError("No data specified for saving.")

    # Save to string specified file, do not append
    if isinstance(file_name, str) and not append:
        with open(fpath(file_path, fname(file_name, 'json')), 'w') as f_obj:
            _save_group(group, f_obj, save_results, save_settings, save_data)

    # Save to string specified file, appending
    elif isinstance(file_name, str) and append:
        with open(fpath(file_path, fname(file_name, 'json')), 'a') as f_obj:
            _save_group(group, f_obj, save_results, save_settings, save_data)

    # Save to file-object specified file
    elif isinstance(file_name, io.IOBase):
        _save_group(group, file_name, save_results, save_settings, save_data)

    else:
        raise ValueError("Save file not understood.")


def save_event(event, file_name, file_path=None, append=False,
               save_results=False, save_settings=False, save_data=False):
    """Save out results and/or settings from event object. Saves out to a JSON file.

    Parameters
    ----------
    event : SpectralTimeEventModel
        Object to save data from.
    file_name : str or FileObject
        File to save data to.
    file_path : str, optional
        Path to directory to load from. If None, saves to current directory.
    append : bool, optional, default: False
        Whether to append to an existing file, if available.
        This option is only valid (and only used) if 'file_name' is a str.
    save_results : bool, optional
        Whether to save out model fit results.
    save_settings : bool, optional
        Whether to save out settings.
    save_data : bool, optional
        Whether to save out power spectra data.

    Raises
    ------
    ValueError
        If the data or save file specified are not understood.
    """

    fg = event.get_group(None, None, 'group')
    if save_settings and not save_results and not save_data:
        fg.save(file_name, file_path, save_settings=True)
    else:
        ndigits = len(str(len(event)))
        for ind, gres in enumerate(event.event_group_results):
            fg.group_results = gres
            if save_data:
                fg.power_spectra = event.spectrograms[ind, :, :].T
            fg.save(file_name + '_{:0{ndigits}d}'.format(ind, ndigits=ndigits),
                    file_path=file_path, save_results=save_results,
                    save_settings=save_settings, save_data=save_data)


def load_json(file_name, file_path):
    """Load json file.

    Parameters
    ----------
    file_name : str or FileObject
        File to load data from.
    file_path : Path or str
        Path to directory to load from.

    Returns
    -------
    data : dict
        Dictionary of data loaded from file.
    """

    # Load data from file
    if isinstance(file_name, str):
        with open(fpath(file_path, fname(file_name, 'json')), 'r') as infile:
            data = json.load(infile)
    elif isinstance(file_name, io.IOBase):
        data = json.loads(file_name.readline())

    # Get dictionary of available attributes, and convert specified lists back into arrays
    data = dict_lst_to_array(data, OBJ_DESC['arrays'])

    return data


def load_jsonlines(file_name, file_path):
    """Load a json-lines file, yielding data line by line.

    Parameters
    ----------
    file_name : str
        File to load data from.
    file_path : Path or str
        Path to directory from load from.

    Yields
    ------
    dict
        Dictionary of data loaded from file.
    """

    with open(fpath(file_path, fname(file_name, 'json')), 'r') as f_obj:

        while True:

            # Load each line, as JSON file
            try:
                yield load_json(f_obj, '')

            # Break off when get a JSON error - end of the file
            except JSONDecodeError:
                break


def _save_group(group, f_obj, save_results, save_settings, save_data):
    """Helper function for saving a group object - saves data given a file object.

    Parameters
    ----------
    group : SpectralGroupModel
        Object to save data from.
    f_obj : FileObject
        File object to save data to.
    save_results : bool
        Whether to save out model fit results.
    save_settings : bool
        Whether to save out settings.
    save_data : bool
        Whether to save out power spectra data.
    """

    # Since there is a single set of object settings, save them out once, at the top
    if save_settings:
        save_model(group, file_name=f_obj, file_path=None, append=False, save_settings=True)

    # For results & data, loop across all data and/or models, and save each out to a new line
    if save_results or save_data:
        for ind in range(len(group.group_results)):
            model = group.get_model(ind, regenerate=False)
            save_model(model, file_name=f_obj, file_path=None, append=False,
                       save_results=save_results, save_data=save_data)<|MERGE_RESOLUTION|>--- conflicted
+++ resolved
@@ -155,13 +155,8 @@
         Object to save data from.
     file_name : str or FileObject
         File to save data to.
-<<<<<<< HEAD
-    file_path : str, optional
+    file_path : Path or str, optional
         Path to directory to load from. If None, saves to current directory.
-=======
-    file_path : Path or str, optional
-        Path to directory to load from. If None, loads from current directory.
->>>>>>> d33a0ff3
     append : bool, optional, default: False
         Whether to append to an existing file, if available.
         This option is only valid (and only used) if 'file_name' is a str.
