"""Functions that can be used for model fitting."""

import numpy as np
from scipy.special import erf

from specparam.core.utils import normalize
from specparam.core.errors import InconsistentDataError

###################################################################################################
###################################################################################################

## PEAK FUNCTIONS

def gaussian_function(xs, *params):
    """Gaussian fitting function.

    Parameters
    ----------
    xs : 1d array
        Input x-axis values.
    *params : float
        Parameters that define gaussian function.

    Returns
    -------
    ys : 1d array
        Output values for gaussian function.
    """

    ys = np.zeros_like(xs)

    for ctr, hgt, wid in zip(*[iter(params)] * 3):

        ys = ys + hgt * np.exp(-(xs-ctr)**2 / (2*wid**2))

    return ys


<<<<<<< HEAD
def skewnorm_function(xs, *params):
    """Skewed normal distribution fitting function.
=======
def cauchy_function(xs, *params):
    """Cauchy fitting function.
>>>>>>> fe911d75

    Parameters
    ----------
    xs : 1d array
        Input x-axis values.
    *params : float
<<<<<<< HEAD
        Parameters that define the skewed normal distribution function.
=======
        Parameters that define a cauchy function.
>>>>>>> fe911d75

    Returns
    -------
    ys : 1d array
<<<<<<< HEAD
        Output values for skewed normal distribution function.
=======
        Output values for cauchy function.
>>>>>>> fe911d75
    """

    ys = np.zeros_like(xs)

<<<<<<< HEAD
    for ii in range(0, len(params), 4):

        ctr, hgt, wid, skew = params[ii:ii+4]

        ts = (xs - ctr) / wid
        temp = 2 / wid * (1 / np.sqrt(2 * np.pi) * np.exp(-ts**2 / 2)) * \
            ((1 + erf(skew * ts / np.sqrt(2))) / 2)
        ys = ys + hgt * normalize(temp)

    return ys

## APERIODIC FUNCTIONS
=======
    for ctr, hgt, wid in zip(*[iter(params)] * 3):

        ys = ys + hgt*wid**2/((xs-ctr)**2+wid**2)

    return ys

>>>>>>> fe911d75

def expo_function(xs, *params):
    """Exponential fitting function, for fitting aperiodic component with a 'knee'.

    NOTE: this function requires linear frequency (not log).

    Parameters
    ----------
    xs : 1d array
        Input x-axis values.
    *params : float
        Parameters (offset, knee, exp) that define Lorentzian function:
        y = 10^offset * (1/(knee + x^exp))

    Returns
    -------
    ys : 1d array
        Output values for exponential function.
    """

    offset, knee, exp = params
    ys = offset - np.log10(knee + xs**exp)

    return ys


def expo_nk_function(xs, *params):
    """Exponential fitting function, for fitting aperiodic component without a 'knee'.

    NOTE: this function requires linear frequency (not log).

    Parameters
    ----------
    xs : 1d array
        Input x-axis values.
    *params : float
        Parameters (offset, exp) that define Lorentzian function:
        y = 10^off * (1/(x^exp))

    Returns
    -------
    ys : 1d array
        Output values for exponential function, without a knee.
    """

    offset, exp = params
    ys = offset - np.log10(xs**exp)

    return ys


def double_expo_function(xs, *params):
    """Double exponential fitting function, for fitting aperiodic component with two exponents and a knee.

    NOTE: this function requires linear frequency (not log).

    Parameters
    ----------
    xs : 1d array
        Input x-axis values.
    *params : float
        Parameters (offset, exp0, knee, exp1) that define the function:
        y = 10^offset * (1/((x**exp0) * (knee + x^exp1))

    Returns
    -------
    ys : 1d array
        Output values for exponential function.
    """

    ys = np.zeros_like(xs)

    offset, exp0, knee, exp1 = params

    ys = ys + offset - np.log10((xs**exp0) * (knee + xs**exp1))

    return ys


def linear_function(xs, *params):
    """Linear fitting function.

    Parameters
    ----------
    xs : 1d array
        Input x-axis values.
    *params : float
        Parameters that define linear function.

    Returns
    -------
    ys : 1d array
        Output values for linear function.
    """

    offset, slope = params
    ys = offset + (xs*slope)

    return ys


def quadratic_function(xs, *params):
    """Quadratic fitting function.

    Parameters
    ----------
    xs : 1d array
        Input x-axis values.
    *params : float
        Parameters that define quadratic function.

    Returns
    -------
    ys : 1d array
        Output values for quadratic function.
    """

    offset, slope, curve = params
    ys = offset + (xs*slope) + ((xs**2)*curve)

    return ys


## GETTER FUNCTIONS

def get_pe_func(periodic_mode):
    """Select and return specified function for periodic component.

    Parameters
    ----------
    periodic_mode : {'gaussian', 'cauchy'}
        Which periodic fitting function to return.

    Returns
    -------
    pe_func : function
        Function for the periodic component.

    Raises
    ------
    ValueError
        If the specified periodic mode label is not understood.

    """

    if periodic_mode == 'gaussian':
        pe_func = gaussian_function

    elif periodic_mode == 'cauchy':
        pe_func = cauchy_function

    else:
        raise ValueError("Requested periodic mode not understood.")

    return pe_func


def get_ap_func(aperiodic_mode):
    """Select and return specified function for aperiodic component.

    Parameters
    ----------
    aperiodic_mode : {'fixed', 'knee'}
        Which aperiodic fitting function to return.

    Returns
    -------
    ap_func : function
        Function for the aperiodic component.

    Raises
    ------
    ValueError
        If the specified aperiodic mode label is not understood.
    """

    if aperiodic_mode == 'fixed':
        ap_func = expo_nk_function
    elif aperiodic_mode == 'knee':
        ap_func = expo_function
    else:
        raise ValueError("Requested aperiodic mode not understood.")

    return ap_func


def infer_ap_func(aperiodic_params):
    """Infers which aperiodic function was used, from parameters.

    Parameters
    ----------
    aperiodic_params : list of float
        Parameters that describe the aperiodic component of a power spectrum.

    Returns
    -------
    aperiodic_mode : {'fixed', 'knee'}
        Which kind of aperiodic fitting function the given parameters are consistent with.

    Raises
    ------
    InconsistentDataError
        If the given parameters are inconsistent with any available aperiodic function.
    """

    if len(aperiodic_params) == 2:
        aperiodic_mode = 'fixed'
    elif len(aperiodic_params) == 3:
        aperiodic_mode = 'knee'
    else:
        raise InconsistentDataError("The given aperiodic parameters are "
                                    "inconsistent with available options.")

    return aperiodic_mode<|MERGE_RESOLUTION|>--- conflicted
+++ resolved
@@ -36,38 +36,24 @@
     return ys
 
 
-<<<<<<< HEAD
 def skewnorm_function(xs, *params):
     """Skewed normal distribution fitting function.
-=======
-def cauchy_function(xs, *params):
-    """Cauchy fitting function.
->>>>>>> fe911d75
-
-    Parameters
-    ----------
-    xs : 1d array
-        Input x-axis values.
-    *params : float
-<<<<<<< HEAD
+
+    Parameters
+    ----------
+    xs : 1d array
+        Input x-axis values.
+    *params : float
         Parameters that define the skewed normal distribution function.
-=======
-        Parameters that define a cauchy function.
->>>>>>> fe911d75
-
-    Returns
-    -------
-    ys : 1d array
-<<<<<<< HEAD
+
+    Returns
+    -------
+    ys : 1d array
         Output values for skewed normal distribution function.
-=======
-        Output values for cauchy function.
->>>>>>> fe911d75
     """
 
     ys = np.zeros_like(xs)
 
-<<<<<<< HEAD
     for ii in range(0, len(params), 4):
 
         ctr, hgt, wid, skew = params[ii:ii+4]
@@ -79,15 +65,33 @@
 
     return ys
 
+
+def cauchy_function(xs, *params):
+    """Cauchy fitting function.
+
+    Parameters
+    ----------
+    xs : 1d array
+        Input x-axis values.
+    *params : float
+        Parameters that define a cauchy function.
+
+    Returns
+    -------
+    ys : 1d array
+        Output values for cauchy function.
+    """
+
+    ys = np.zeros_like(xs)
+
+    for ctr, hgt, wid in zip(*[iter(params)] * 3):
+
+        ys = ys + hgt*wid**2/((xs-ctr)**2+wid**2)
+
+    return ys
+
+
 ## APERIODIC FUNCTIONS
-=======
-    for ctr, hgt, wid in zip(*[iter(params)] * 3):
-
-        ys = ys + hgt*wid**2/((xs-ctr)**2+wid**2)
-
-    return ys
-
->>>>>>> fe911d75
 
 def expo_function(xs, *params):
     """Exponential fitting function, for fitting aperiodic component with a 'knee'.
@@ -235,10 +239,8 @@
 
     if periodic_mode == 'gaussian':
         pe_func = gaussian_function
-
     elif periodic_mode == 'cauchy':
         pe_func = cauchy_function
-
     else:
         raise ValueError("Requested periodic mode not understood.")
 
