--- conflicted
+++ resolved
@@ -12,25 +12,6 @@
 ###################################################################################################
 ###################################################################################################
 
-<<<<<<< HEAD
-def get_freq_ind(freqs, freq):
-    """Get the index of the  closest frequency value to a specified input frequency.
-
-    Parameters
-    ----------
-    freqs : 1d array
-        Frequency values.
-    freq : float
-        Frequency value to select closest index to.
-
-    Returns
-    -------
-    int
-        Index of closest value in `freqs` to `freq`.
-    """
-
-    return np.argmin(np.abs(freqs - freq))
-=======
 AVG_FUNCS = {
     'mean' : np.mean,
     'median' : np.median,
@@ -48,6 +29,25 @@
 
 ###################################################################################################
 ###################################################################################################
+
+def get_freq_ind(freqs, freq):
+    """Get the index of the  closest frequency value to a specified input frequency.
+
+    Parameters
+    ----------
+    freqs : 1d array
+        Frequency values.
+    freq : float
+        Frequency value to select closest index to.
+
+    Returns
+    -------
+    int
+        Index of closest value in `freqs` to `freq`.
+    """
+
+    return np.argmin(np.abs(freqs - freq))
+
 
 def compute_average(data, average='mean'):
     """Compute the average across an array of data.
@@ -162,7 +162,6 @@
     mean_val = np.nanmean(data)
 
     return min_val, max_val, mean_val
->>>>>>> d850f736
 
 
 def trim_spectrum(freqs, power_spectra, f_range):
