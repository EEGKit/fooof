"""Configuration file for pytest."""

import os
import shutil
import pytest

import numpy as np

<<<<<<< HEAD
from specparam.modutils.dependencies import safe_import
from specparam.tests.tutils import (get_tdata, get_tdata2d, get_tfm, get_tfg, get_tft, get_tfe,
                                    get_tbands, get_tresults, get_tdocstring)
from specparam.tests.settings import (BASE_TEST_FILE_PATH, TEST_DATA_PATH,
                                      TEST_REPORTS_PATH, TEST_PLOTS_PATH)
=======
from specparam.core.modutils import safe_import

from specparam.tests.tdata import (get_tdata, get_tdata2d, get_tfm, get_tfg, get_tft, get_tfe,
                                   get_tbands, get_tresults, get_tdocstring)
from specparam.tests.tsettings import (BASE_TEST_FILE_PATH, TEST_DATA_PATH,
                                       TEST_REPORTS_PATH, TEST_PLOTS_PATH)
>>>>>>> a106e55b

plt = safe_import('.pyplot', 'matplotlib')

###################################################################################################
###################################################################################################

## TEST SETUP

def pytest_configure(config):
    if plt:
        plt.switch_backend('agg')
    np.random.seed(13)

@pytest.fixture(scope='session', autouse=True)
def check_dir():
    """Once, prior to session, this will clear and re-initialize the test file directories."""

    # If the directories already exist, clear them
    if os.path.exists(BASE_TEST_FILE_PATH):
        shutil.rmtree(BASE_TEST_FILE_PATH)

    # Remake (empty) directories
    os.mkdir(BASE_TEST_FILE_PATH)
    os.mkdir(TEST_DATA_PATH)
    os.mkdir(TEST_REPORTS_PATH)
    os.mkdir(TEST_PLOTS_PATH)

## DEPENDENCY CHECKS

@pytest.fixture(scope='session')
def skip_if_no_mpl():
    if not safe_import('matplotlib'):
        pytest.skip('Matplotlib not available: skipping test.')

@pytest.fixture(scope='session')
def skip_if_no_pandas():
    if not safe_import('pandas'):
        pytest.skip('Pandas not available: skipping test.')

## TEST OBJECTS

@pytest.fixture(scope='session')
def tdata():
    yield get_tdata()

@pytest.fixture(scope='session')
def tdata2d():
    yield get_tdata2d()

@pytest.fixture(scope='session')
def tfm():
    yield get_tfm()

@pytest.fixture(scope='session')
def tfg():
    yield get_tfg()

@pytest.fixture(scope='session')
def tft():
    yield get_tft()

@pytest.fixture(scope='session')
def tfe():
    yield get_tfe()

@pytest.fixture(scope='session')
def tbands():
    yield get_tbands()

@pytest.fixture(scope='session')
def tresults():
    yield get_tresults()

@pytest.fixture(scope='function')
def tdocstring():
    yield get_tdocstring()<|MERGE_RESOLUTION|>--- conflicted
+++ resolved
@@ -6,20 +6,12 @@
 
 import numpy as np
 
-<<<<<<< HEAD
 from specparam.modutils.dependencies import safe_import
-from specparam.tests.tutils import (get_tdata, get_tdata2d, get_tfm, get_tfg, get_tft, get_tfe,
-                                    get_tbands, get_tresults, get_tdocstring)
-from specparam.tests.settings import (BASE_TEST_FILE_PATH, TEST_DATA_PATH,
-                                      TEST_REPORTS_PATH, TEST_PLOTS_PATH)
-=======
-from specparam.core.modutils import safe_import
 
 from specparam.tests.tdata import (get_tdata, get_tdata2d, get_tfm, get_tfg, get_tft, get_tfe,
                                    get_tbands, get_tresults, get_tdocstring)
 from specparam.tests.tsettings import (BASE_TEST_FILE_PATH, TEST_DATA_PATH,
                                        TEST_REPORTS_PATH, TEST_PLOTS_PATH)
->>>>>>> a106e55b
 
 plt = safe_import('.pyplot', 'matplotlib')
 
