--- conflicted
+++ resolved
@@ -7,12 +7,8 @@
 import numpy as np
 
 from specparam.core.modutils import safe_import
-<<<<<<< HEAD
-from specparam.tests.tutils import (get_tdata, get_tdata2d, get_tfm, get_tfg, get_tbands,
-=======
-from specparam.tests.tutils import (get_tfm, get_tfg, get_tft, get_tfe, get_tbands,
->>>>>>> d850f736
-                                    get_tresults, get_tdocstring)
+from specparam.tests.tutils import (get_tdata, get_tdata2d, get_tfm, get_tfg, get_tft, get_tfe,
+                                    get_tbands, get_tresults, get_tdocstring)
 from specparam.tests.settings import (BASE_TEST_FILE_PATH, TEST_DATA_PATH,
                                       TEST_REPORTS_PATH, TEST_PLOTS_PATH)
 
