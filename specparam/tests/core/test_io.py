--- conflicted
+++ resolved
@@ -1,38 +1,34 @@
-# """Tests for specparam.core.io."""
-
-# import os
-# from pathlib import Path
-
-# from specparam.core.items import OBJ_DESC
-
-# from specparam.tests.settings import TEST_DATA_PATH
-
-# from specparam.core.io import *
-
-# ###################################################################################################
-# ###################################################################################################
-
-# def test_fname():
-#     """Check that the file name checker helper function properly checks / adds file extensions."""
-
-#     assert fname('data', 'json') == 'data.json'
-#     assert fname('data.json', 'json') == 'data.json'
-#     assert fname('pic', 'png') == 'pic.png'
-#     assert fname('pic.png', 'png') == 'pic.png'
-#     assert fname('report.pdf', 'pdf') == 'report.pdf'
-#     assert fname('report.png', 'pdf') == 'report.png'
-
-# def test_fpath():
-#     """Check that the file path checker helper function properly checks / combines file paths."""
-
-#     assert fpath(None, 'data.json') == 'data.json'
-#     assert fpath('/path/', 'data.json') == '/path/data.json'
-#     assert fpath(Path('/path/'), 'data.json') == '/path/data.json'
-
-<<<<<<< HEAD
-# def test_save_model_str(tfm):
-#     """Check saving model object data, with file specifiers as strings."""
-=======
+"""Tests for specparam.core.io."""
+
+import os
+from pathlib import Path
+
+from specparam.core.items import OBJ_DESC
+
+from specparam.tests.settings import TEST_DATA_PATH
+
+from specparam.core.io import *
+
+###################################################################################################
+###################################################################################################
+
+def test_fname():
+    """Check that the file name checker helper function properly checks / adds file extensions."""
+
+    assert fname('data', 'json') == 'data.json'
+    assert fname('data.json', 'json') == 'data.json'
+    assert fname('pic', 'png') == 'pic.png'
+    assert fname('pic.png', 'png') == 'pic.png'
+    assert fname('report.pdf', 'pdf') == 'report.pdf'
+    assert fname('report.png', 'pdf') == 'report.png'
+
+def test_fpath():
+    """Check that the file path checker helper function properly checks / combines file paths."""
+
+    assert fpath(None, 'data.json') == 'data.json'
+    assert fpath('/path/', 'data.json') == '/path/data.json'
+    assert fpath(Path('/path/'), 'data.json') == '/path/data.json'
+
 def test_get_files():
 
     out1 = get_files('.')
@@ -43,27 +39,16 @@
 
 def test_save_model_str(tfm):
     """Check saving model object data, with file specifiers as strings."""
->>>>>>> 4d832f10
-
-#     # Test saving out each set of save elements
-#     file_name_res = 'test_res'
-#     file_name_set = 'test_set'
-#     file_name_dat = 'test_dat'
-
-#     save_model(tfm, file_name_res, TEST_DATA_PATH, False, True, False, False)
-#     save_model(tfm, file_name_set, TEST_DATA_PATH, False, False, True, False)
-#     save_model(tfm, file_name_dat, TEST_DATA_PATH, False, False, False, True)
-
-<<<<<<< HEAD
-#     assert os.path.exists(os.path.join(TEST_DATA_PATH, file_name_res + '.json'))
-#     assert os.path.exists(os.path.join(TEST_DATA_PATH, file_name_set + '.json'))
-#     assert os.path.exists(os.path.join(TEST_DATA_PATH, file_name_dat + '.json'))
-
-#     # Test saving out all save elements
-#     file_name_all = 'test_all'
-#     save_model(tfm, file_name_all, TEST_DATA_PATH, False, True, True, True)
-#     assert os.path.exists(os.path.join(TEST_DATA_PATH, file_name_all + '.json'))
-=======
+
+    # Test saving out each set of save elements
+    file_name_res = 'test_res'
+    file_name_set = 'test_set'
+    file_name_dat = 'test_dat'
+
+    save_model(tfm, file_name_res, TEST_DATA_PATH, False, True, False, False)
+    save_model(tfm, file_name_set, TEST_DATA_PATH, False, False, True, False)
+    save_model(tfm, file_name_dat, TEST_DATA_PATH, False, False, False, True)
+
     assert os.path.exists(TEST_DATA_PATH / (file_name_res + '.json'))
     assert os.path.exists(TEST_DATA_PATH / (file_name_set + '.json'))
     assert os.path.exists(TEST_DATA_PATH / (file_name_dat + '.json'))
@@ -72,36 +57,22 @@
     file_name_all = 'test_all'
     save_model(tfm, file_name_all, TEST_DATA_PATH, False, True, True, True)
     assert os.path.exists(TEST_DATA_PATH / (file_name_all + '.json'))
->>>>>>> 4d832f10
-
-# def test_save_model_append(tfm):
-#     """Check saving fm data, appending to a file."""
-
-#     file_name = 'test_append'
-
-#     save_model(tfm, file_name, TEST_DATA_PATH, True, True, True, True)
-#     save_model(tfm, file_name, TEST_DATA_PATH, True, True, True, True)
-
-<<<<<<< HEAD
-#     assert os.path.exists(os.path.join(TEST_DATA_PATH, file_name + '.json'))
-=======
-    assert os.path.exists(TEST_DATA_PATH / (file_name + '.json'))
->>>>>>> 4d832f10
-
-# def test_save_model_fobj(tfm):
-#     """Check saving fm data, with file object file specifier."""
-
-#     file_name = 'test_fileobj'
-
-<<<<<<< HEAD
-#     # Save, using file-object: three successive lines with three possible save settings
-#     with open(os.path.join(TEST_DATA_PATH, file_name + '.json'), 'w') as f_obj:
-#         save_model(tfm, f_obj, TEST_DATA_PATH, False, True, False, False)
-#         save_model(tfm, f_obj, TEST_DATA_PATH, False, False, True, False)
-#         save_model(tfm, f_obj, TEST_DATA_PATH, False, False, False, True)
-
-#     assert os.path.exists(os.path.join(TEST_DATA_PATH, file_name + '.json'))
-=======
+
+def test_save_model_append(tfm):
+    """Check saving fm data, appending to a file."""
+
+    file_name = 'test_append'
+
+    save_model(tfm, file_name, TEST_DATA_PATH, True, True, True, True)
+    save_model(tfm, file_name, TEST_DATA_PATH, True, True, True, True)
+
+    assert os.path.exists(TEST_DATA_PATH / (file_name + '.json'))
+
+def test_save_model_fobj(tfm):
+    """Check saving fm data, with file object file specifier."""
+
+    file_name = 'test_fileobj'
+
     # Save, using file-object: three successive lines with three possible save settings
     with open(TEST_DATA_PATH / (file_name + '.json'), 'w') as f_obj:
         save_model(tfm, f_obj, TEST_DATA_PATH, False, True, False, False)
@@ -109,29 +80,18 @@
         save_model(tfm, f_obj, TEST_DATA_PATH, False, False, False, True)
 
     assert os.path.exists(TEST_DATA_PATH / (file_name + '.json'))
->>>>>>> 4d832f10
-
-# def test_save_group(tfg):
-#     """Check saving fg data."""
-
-#     res_file_name = 'test_group_res'
-#     set_file_name = 'test_group_set'
-#     dat_file_name = 'test_group_dat'
-
-#     save_group(tfg, file_name=res_file_name, file_path=TEST_DATA_PATH, save_results=True)
-#     save_group(tfg, file_name=set_file_name, file_path=TEST_DATA_PATH, save_settings=True)
-#     save_group(tfg, file_name=dat_file_name, file_path=TEST_DATA_PATH, save_data=True)
-
-<<<<<<< HEAD
-#     assert os.path.exists(os.path.join(TEST_DATA_PATH, res_file_name + '.json'))
-#     assert os.path.exists(os.path.join(TEST_DATA_PATH, set_file_name + '.json'))
-#     assert os.path.exists(os.path.join(TEST_DATA_PATH, dat_file_name + '.json'))
-
-#     # Test saving out all save elements
-#     file_name_all = 'test_group_all'
-#     save_group(tfg, file_name_all, TEST_DATA_PATH, False, True, True, True)
-#     assert os.path.exists(os.path.join(TEST_DATA_PATH, file_name_all + '.json'))
-=======
+
+def test_save_group(tfg):
+    """Check saving fg data."""
+
+    res_file_name = 'test_group_res'
+    set_file_name = 'test_group_set'
+    dat_file_name = 'test_group_dat'
+
+    save_group(tfg, file_name=res_file_name, file_path=TEST_DATA_PATH, save_results=True)
+    save_group(tfg, file_name=set_file_name, file_path=TEST_DATA_PATH, save_settings=True)
+    save_group(tfg, file_name=dat_file_name, file_path=TEST_DATA_PATH, save_data=True)
+
     assert os.path.exists(TEST_DATA_PATH / (res_file_name + '.json'))
     assert os.path.exists(TEST_DATA_PATH / (set_file_name + '.json'))
     assert os.path.exists(TEST_DATA_PATH / (dat_file_name + '.json'))
@@ -140,33 +100,21 @@
     file_name_all = 'test_group_all'
     save_group(tfg, file_name_all, TEST_DATA_PATH, False, True, True, True)
     assert os.path.exists(TEST_DATA_PATH / (file_name_all + '.json'))
->>>>>>> 4d832f10
-
-# def test_save_group_append(tfg):
-#     """Check saving fg data, appending to file."""
-
-#     file_name = 'test_group_append'
-
-#     save_group(tfg, file_name, TEST_DATA_PATH, True, save_results=True)
-#     save_group(tfg, file_name, TEST_DATA_PATH, True, save_results=True)
-
-<<<<<<< HEAD
-#     assert os.path.exists(os.path.join(TEST_DATA_PATH, file_name + '.json'))
-=======
-    assert os.path.exists(TEST_DATA_PATH / (file_name + '.json'))
->>>>>>> 4d832f10
-
-# def test_save_group_fobj(tfg):
-#     """Check saving fg data, with file object file specifier."""
-
-#     file_name = 'test_fileobj'
-
-<<<<<<< HEAD
-#     with open(os.path.join(TEST_DATA_PATH, file_name + '.json'), 'w') as f_obj:
-#         save_group(tfg, f_obj, TEST_DATA_PATH, False, True, False, False)
-
-#     assert os.path.exists(os.path.join(TEST_DATA_PATH, file_name + '.json'))
-=======
+
+def test_save_group_append(tfg):
+    """Check saving fg data, appending to file."""
+
+    file_name = 'test_group_append'
+
+    save_group(tfg, file_name, TEST_DATA_PATH, True, save_results=True)
+
+    assert os.path.exists(TEST_DATA_PATH / (file_name + '.json'))
+
+def test_save_group_fobj(tfg):
+    """Check saving fg data, with file object file specifier."""
+
+    file_name = 'test_fileobj'
+
     with open(TEST_DATA_PATH / (file_name + '.json'), 'w') as f_obj:
         save_group(tfg, f_obj, TEST_DATA_PATH, False, True, False, False)
 
@@ -213,62 +161,56 @@
     save_event(tfe, file_name_all, TEST_DATA_PATH, False, True, True, True)
     for ind in range(len(tfe)):
         assert os.path.exists(TEST_DATA_PATH / (file_name_all + '_' + str(ind) + '.json'))
->>>>>>> 4d832f10
-
-# def test_load_json_str():
-#     """Test loading JSON file, with str file specifier.
-#     Loads files from test_save_model_str.
-#     """
-
-#     file_name = 'test_all'
-
-#     data = load_json(file_name, TEST_DATA_PATH)
-
-#     assert data
-
-# def test_load_json_fobj():
-#     """Test loading JSON file, with file object file specifier.
-#     Loads files from test_save_model_str.
-#     """
-
-#     file_name = 'test_all'
-
-<<<<<<< HEAD
-#     with open(os.path.join(TEST_DATA_PATH, file_name + '.json'), 'r') as f_obj:
-#         data = load_json(f_obj, '')
-=======
+
+def test_load_json_str():
+    """Test loading JSON file, with str file specifier.
+    Loads files from test_save_model_str.
+    """
+
+    file_name = 'test_all'
+
+    data = load_json(file_name, TEST_DATA_PATH)
+
+    assert data
+
+def test_load_json_fobj():
+    """Test loading JSON file, with file object file specifier.
+    Loads files from test_save_model_str.
+    """
+
+    file_name = 'test_all'
+
     with open(TEST_DATA_PATH / (file_name + '.json'), 'r') as f_obj:
         data = load_json(f_obj, '')
->>>>>>> 4d832f10
-
-#     assert data
-
-# def test_load_jsonlines():
-#     """Test loading JSONlines file.
-#     Loads files from test_save_group.
-#     """
-
-#     res_file_name = 'test_group_res'
-
-#     for data in load_jsonlines(res_file_name, TEST_DATA_PATH):
-#         assert data
-
-# def test_load_file_contents():
-#     """Check that loaded files contain the contents they should.
-#     Note that is this test fails, it likely stems from an issue from saving.
-#     """
-
-#     file_name = 'test_all'
-#     loaded_data = load_json(file_name, TEST_DATA_PATH)
-
-#     # Check settings
-#     for setting in OBJ_DESC['settings']:
-#         assert setting in loaded_data.keys()
-
-#     # Check results
-#     for result in OBJ_DESC['results']:
-#         assert result in loaded_data.keys()
-
-#     # Check results
-#     for datum in OBJ_DESC['data']:
-#         assert datum in loaded_data.keys()+
+    assert data
+
+def test_load_jsonlines():
+    """Test loading JSONlines file.
+    Loads files from test_save_group.
+    """
+
+    res_file_name = 'test_group_res'
+
+    for data in load_jsonlines(res_file_name, TEST_DATA_PATH):
+        assert data
+
+def test_load_file_contents():
+    """Check that loaded files contain the contents they should.
+    Note that is this test fails, it likely stems from an issue from saving.
+    """
+
+    file_name = 'test_all'
+    loaded_data = load_json(file_name, TEST_DATA_PATH)
+
+    # Check settings
+    for setting in OBJ_DESC['settings']:
+        assert setting in loaded_data.keys()
+
+    # Check results
+    for result in OBJ_DESC['results']:
+        assert result in loaded_data.keys()
+
+    # Check results
+    for datum in OBJ_DESC['data']:
+        assert datum in loaded_data.keys()