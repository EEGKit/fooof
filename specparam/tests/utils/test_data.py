"""Test functions for specparam.utils.data."""

import numpy as np

from specparam.sim import sim_power_spectrum, sim_group_power_spectra

from specparam.utils.data import *

###################################################################################################
###################################################################################################

<<<<<<< HEAD
def test_get_freq_ind():

    freqs = np.array([1, 2, 3, 4, 5])

    assert get_freq_ind(freqs, 2.2) == 1
    assert get_freq_ind(freqs, 3.7) == 3
=======
def test_compute_average():

    data = np.array([[0., 1., 2., 3., 4., 5.],
                     [1., 2., 3., 4., 5., 6.],
                     [5., 6., 7., 8., 9., 8.]])

    out1 = compute_average(data, 'mean')
    assert isinstance(out1, np.ndarray)

    out2 = compute_average(data, 'median')
    assert not np.array_equal(out2, out1)

    def _average_callable(data):
        return np.mean(data, axis=0)
    out3 = compute_average(data, _average_callable)
    assert isinstance(out3, np.ndarray)
    assert np.array_equal(out3, out1)

def test_compute_dispersion():

    data = np.array([[0., 1., 2., 3., 4., 5.],
                     [1., 2., 3., 4., 5., 6.],
                     [5., 6., 7., 8., 9., 8.]])

    out1 = compute_dispersion(data, 'var')
    assert isinstance(out1, np.ndarray)

    out2 = compute_dispersion(data, 'std')
    assert not np.array_equal(out2, out1)

    out3 = compute_dispersion(data, 'sem')
    assert not np.array_equal(out3, out1)

    def _dispersion_callable(data):
        return np.std(data, axis=0)
    out4 = compute_dispersion(data, _dispersion_callable)
    assert isinstance(out4, np.ndarray)
    assert np.array_equal(out4, out2)

def test_compute_presence():

    data1_full = np.array([0, 1, 2, 3, 4])
    data1_nan = np.array([0, np.nan, 2, 3, np.nan])
    assert compute_presence(data1_full) == 1.0
    assert compute_presence(data1_nan) == 0.6
    assert compute_presence(data1_nan, output='percent') == 60.0

    data2_full = np.array([[0, 1, 2, 3, 4], [5, 6, 7, 8, 9]])
    data2_nan = np.array([[0, np.nan, 2, 3, np.nan], [np.nan, 6, 7, 8, np.nan]])
    assert np.array_equal(compute_presence(data2_full), np.array([1.0, 1.0, 1.0, 1.0, 1.0]))
    assert np.array_equal(compute_presence(data2_nan), np.array([0.5, 0.5, 1.0, 1.0, 0.0]))
    assert np.array_equal(compute_presence(data2_nan, output='percent'),
                          np.array([50.0, 50.0, 100.0, 100.0, 0.0]))
    assert compute_presence(data2_full, average=True) == 1.0
    assert compute_presence(data2_nan, average=True) == 0.6

def test_compute_arr_desc():

    data1_full = np.array([1., 2., 3., 4., 5.])
    minv, maxv, meanv = compute_arr_desc(data1_full)
    for val in [minv, maxv, meanv]:
        assert isinstance(val, float)

    data1_nan = np.array([np.nan, 2., 3., np.nan, 5.])
    minv, maxv, meanv = compute_arr_desc(data1_nan)
    for val in [minv, maxv, meanv]:
        assert isinstance(val, float)
>>>>>>> d850f736

def test_trim_spectrum():

    f_in = np.array([0., 1., 2., 3., 4., 5.])
    p_in = np.array([1., 2., 3., 4., 5., 6.])

    f_out, p_out = trim_spectrum(f_in, p_in, [2., 4.])

    assert np.array_equal(f_out, np.array([2., 3., 4.]))
    assert np.array_equal(p_out, np.array([3., 4., 5.]))

def test_interpolate_spectrum():

    # Test with single buffer exclusion zone
    freqs, powers = sim_power_spectrum(\
        [1, 75], [1, 1], [[10, 0.5, 1.0], [60, 2, 0.1]])

    exclude = [58, 62]

    freqs_out, powers_out = interpolate_spectrum(freqs, powers, exclude)

    assert np.array_equal(freqs, freqs_out)
    assert np.all(powers)
    assert powers.shape == powers_out.shape
    mask = np.logical_and(freqs >= exclude[0], freqs <= exclude[1])
    assert powers[mask].sum() > powers_out[mask].sum()

    # Test with multiple buffer exclusion zones
    freqs, powers = sim_power_spectrum(\
        [1, 150], [1, 100, 1], [[10, 0.5, 1.0], [60, 1, 0.1], [120, 0.5, 0.1]])

    exclude = [[58, 62], [118, 122]]

    freqs_out, powers_out = interpolate_spectrum(freqs, powers, exclude)
    assert np.array_equal(freqs, freqs_out)
    assert np.all(powers)
    assert powers.shape == powers_out.shape

    for f_range in exclude:
        mask = np.logical_and(freqs >= f_range[0], freqs <= f_range[1])
        assert powers[mask].sum() > powers_out[mask].sum()

def test_interpolate_spectra():

    freqs, powers = sim_group_power_spectra(\
        5, [1, 150], [1, 100, 1], [[10, 0.5, 1.0], [60, 1, 0.1], [120, 0.5, 0.1]])

    exclude = [[58, 62], [118, 122]]
    freqs_out, powers_out = interpolate_spectra(freqs, powers, exclude)
    assert np.array_equal(freqs, freqs_out)
    assert np.all(powers)
    assert powers.shape == powers_out.shape

    for f_range in exclude:
        mask = np.logical_and(freqs >= f_range[0], freqs <= f_range[1])
        assert powers[:, mask].sum() > powers_out[:, mask].sum()

def test_subsample_spectra():

    # Simulate spectra, each with unique osc peak (for checking)
    n_sim = 10
    oscs = [[10 + ind, 0.25, 0.5] for ind in range(n_sim)]
    freqs, powers = sim_group_power_spectra(n_sim, [1, 50], [1, 1], oscs)

    # Test with int input
    n_select = 2
    out = subsample_spectra(powers, n_select)
    assert isinstance(out, np.ndarray)
    assert out.shape == (n_select, powers.shape[1])

    # Test with foat input
    prop_select = 0.75
    out = subsample_spectra(powers, prop_select)
    assert isinstance(out, np.ndarray)
    assert out.shape == (int(prop_select * n_sim), powers.shape[1])

    # Test returning indices
    out, inds = subsample_spectra(powers, n_select, return_inds=True)
    assert len(set(inds)) == n_select
    for ind, spectrum in zip(inds, out):
        assert np.array_equal(spectrum, powers[ind, :])

    out, inds = subsample_spectra(powers, prop_select, return_inds=True)
    assert len(set(inds)) == int(prop_select * n_sim)
    for ind, spectrum in zip(inds, out):
        assert np.array_equal(spectrum, powers[ind, :])<|MERGE_RESOLUTION|>--- conflicted
+++ resolved
@@ -9,14 +9,13 @@
 ###################################################################################################
 ###################################################################################################
 
-<<<<<<< HEAD
 def test_get_freq_ind():
 
     freqs = np.array([1, 2, 3, 4, 5])
 
     assert get_freq_ind(freqs, 2.2) == 1
     assert get_freq_ind(freqs, 3.7) == 3
-=======
+
 def test_compute_average():
 
     data = np.array([[0., 1., 2., 3., 4., 5.],
@@ -84,7 +83,6 @@
     minv, maxv, meanv = compute_arr_desc(data1_nan)
     for val in [minv, maxv, meanv]:
         assert isinstance(val, float)
->>>>>>> d850f736
 
 def test_trim_spectrum():
 
