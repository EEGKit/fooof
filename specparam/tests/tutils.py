--- conflicted
+++ resolved
@@ -2,20 +2,7 @@
 
 from functools import wraps
 
-<<<<<<< HEAD
-import numpy as np
-
-from specparam.bands import Bands
-from specparam.data import FitResults
-from specparam.objs import (SpectralModel, SpectralGroupModel,
-                            SpectralTimeModel, SpectralTimeEventModel)
-from specparam.objs.data import BaseData, BaseData2D
-from specparam.modutils.dependencies import safe_import
-from specparam.sim.params import param_sampler
-from specparam.sim.sim import sim_power_spectrum, sim_group_power_spectra, sim_spectrogram
-=======
 from specparam.core.modutils import safe_import
->>>>>>> a106e55b
 
 plt = safe_import('.pyplot', 'matplotlib')
 
