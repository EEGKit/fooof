"""Utilities for testing spectral parameterization."""

from functools import wraps

import numpy as np

from specparam.bands import Bands
from specparam.data import FitResults
<<<<<<< HEAD
from specparam.objs import SpectralModel, SpectralGroupModel
from specparam.objs.data import BaseData, BaseData2D
=======
from specparam.objs import (SpectralModel, SpectralGroupModel,
                            SpectralTimeModel, SpectralTimeEventModel)
>>>>>>> d850f736
from specparam.core.modutils import safe_import
from specparam.sim.params import param_sampler
from specparam.sim.sim import sim_power_spectrum, sim_group_power_spectra, sim_spectrogram

plt = safe_import('.pyplot', 'matplotlib')

###################################################################################################
###################################################################################################

def get_tdata():

    tdata = BaseData()
    tdata.add_data(*sim_power_spectrum(*default_spectrum_params()))

    return tdata

def get_tdata2d():

    n_spectra = 3
    tdata2d = BaseData2D()
    tdata2d.add_data(*sim_group_power_spectra(n_spectra, *default_group_params()))

    return tdata2d

def get_tfm():
    """Get a model object, with a fit power spectrum, for testing."""

    tfm = SpectralModel(verbose=False)
    tfm.fit(*sim_power_spectrum(*default_spectrum_params()))

    return tfm

def get_tfg():
    """Get a group object, with some fit power spectra, for testing."""

    n_spectra = 3
    tfg = SpectralGroupModel(verbose=False)
    tfg.fit(*sim_group_power_spectra(n_spectra, *default_group_params()))

    return tfg

def get_tft():
    """Get a time object, with some fit power spectra, for testing."""

    n_spectra = 3
    xs, ys = sim_spectrogram(n_spectra, *default_group_params())

    bands = Bands({'alpha' : (7, 14)})
    tft = SpectralTimeModel(verbose=False)
    tft.fit(xs, ys, peak_org=bands)

    return tft

def get_tfe():
    """Get an event object, with some fit power spectra, for testing."""

    n_spectra = 3
    xs, ys = sim_spectrogram(n_spectra, *default_group_params())
    ys = [ys, ys]

    bands = Bands({'alpha' : (7, 14)})
    tfe = SpectralTimeEventModel(verbose=False)
    tfe.fit(xs, ys, peak_org=bands)

    return tfe

def get_tbands():
    """Get a bands object, for testing."""

    return Bands({'theta' : (4, 8), 'alpha' : (8, 12), 'beta' : (13, 30)})

def get_tresults():
    """Get a FitResults object, for testing."""

    return FitResults(aperiodic_params=np.array([1.0, 1.00]),
                      peak_params=np.array([[10.0, 1.25, 2.0], [20.0, 1.0, 3.0]]),
                      r_squared=0.97, error=0.01,
                      gaussian_params=np.array([[10.0, 1.25, 1.0], [20.0, 1.0, 1.5]]))

def get_tdocstring():
    """Get an example docstring, for testing."""

    docstring = \
    """This is a test doctring.

    Parameters
    ----------
    first : thing
        Words, words, words.
    second : stuff
        Words, words, words.

    Returns
    -------
    out : yay
        Words, words, words.
    """

    return docstring

def default_spectrum_params():

    freq_range = [3, 50]
    ap_params = [1, 1]
    gaussian_params = [10, 0.5, 2, 20, 0.3, 4]

    return freq_range, ap_params, gaussian_params

def default_group_params():
    """Create default parameters for simulating a test group of power spectra."""

    freq_range = [3, 50]
    ap_opts = param_sampler([[20, 2], [50, 2.5], [35, 1.5]])
    gauss_opts = param_sampler([[10, 0.5, 2], [10, 0.5, 2, 20, 0.3, 4]])

    return freq_range, ap_opts, gauss_opts

def plot_test(func):
    """Decorator for simple testing of plotting functions.

    Notes
    -----
    This decorator closes all plots prior to the test.
    After running the test function, it checks an axis was created with data.
    It therefore performs a minimal test - asserting the plots exists, with no accuracy checking.
    """

    @wraps(func)
    def wrapper(*args, **kwargs):

        plt.close('all')

        func(*args, **kwargs)

        ax = plt.gca()
        assert ax.has_data()

    return wrapper<|MERGE_RESOLUTION|>--- conflicted
+++ resolved
@@ -6,13 +6,9 @@
 
 from specparam.bands import Bands
 from specparam.data import FitResults
-<<<<<<< HEAD
-from specparam.objs import SpectralModel, SpectralGroupModel
-from specparam.objs.data import BaseData, BaseData2D
-=======
 from specparam.objs import (SpectralModel, SpectralGroupModel,
                             SpectralTimeModel, SpectralTimeEventModel)
->>>>>>> d850f736
+from specparam.objs.data import BaseData, BaseData2D
 from specparam.core.modutils import safe_import
 from specparam.sim.params import param_sampler
 from specparam.sim.sim import sim_power_spectrum, sim_group_power_spectra, sim_spectrogram
