"""Tests for specparam.objs.fit, including the data object and it's methods."""

from specparam.core.items import OBJ_DESC
from specparam.data import ModelSettings

from specparam.objs.fit import *

###################################################################################################
###################################################################################################

## 1D fit object

def test_base_fit():

    tfit1 = BaseFit(None, None)
    assert isinstance(tfit1, BaseFit)

    tfit2 = BaseFit(aperiodic_mode='fixed', periodic_mode='gaussian')
    assert isinstance(tfit2, BaseFit)

def test_base_fit_settings():

    tfit = BaseFit(None, None)

    settings = ModelSettings([1, 4], 6, 0, 2, 'fixed')
    tfit.add_settings(settings)
    for setting in OBJ_DESC['settings']:
        assert getattr(tfit, setting) == getattr(settings, setting)

    settings_out = tfit.get_settings()
    assert isinstance(settings, ModelSettings)
    assert settings_out == settings

def test_base_fit_results(tresults):

    tfit = BaseFit(None, None)

    tfit.add_results(tresults)
    assert tfit.has_model
    for result in OBJ_DESC['results']:
        assert np.array_equal(getattr(tfit, result), getattr(tresults, result.strip('_')))
<<<<<<< HEAD

    results_out = tfit.get_results()
    assert isinstance(tresults, FitResults)
    assert results_out == tresults

## 2D fit object

def test_base_fit2d():

    tfit2d1 = BaseFit2D(None, None)
    assert isinstance(tfit2d1, BaseFit)
    assert isinstance(tfit2d1, BaseFit2D)

    tfit2d2 = BaseFit2D(aperiodic_mode='fixed', periodic_mode='gaussian')
    assert isinstance(tfit2d2, BaseFit2D)

def test_base_fit2d_results(tresults):

    tfit2d = BaseFit2D(None, None)

    results = [tresults, tresults]
    tfit2d.add_results(results)
    assert tfit2d.has_model
    results_out = tfit2d.get_results()
    assert isinstance(results, list)
    assert results_out == results
=======

    results_out = tfit.get_results()
    assert isinstance(tresults, FitResults)
    assert results_out == tresults

## 2D fit object

def test_base_fit2d():

    tfit2d1 = BaseFit2D(None, None)
    assert isinstance(tfit2d1, BaseFit)
    assert isinstance(tfit2d1, BaseFit2D)

    tfit2d2 = BaseFit2D(aperiodic_mode='fixed', periodic_mode='gaussian')
    assert isinstance(tfit2d2, BaseFit2D)

def test_base_fit2d_results(tresults):

    tfit2d = BaseFit2D(None, None)

    results = [tresults, tresults]
    tfit2d.add_results(results)
    assert tfit2d.has_model
    results_out = tfit2d.get_results()
    assert isinstance(results_out, list)
    assert results_out == results

## 2DT fit object

def test_base_fit2dt():

    tfit2dt1 = BaseFit2DT(None, None)
    assert isinstance(tfit2dt1, BaseFit)
    assert isinstance(tfit2dt1, BaseFit2D)
    assert isinstance(tfit2dt1, BaseFit2DT)

    tfit2dt2 = BaseFit2DT(aperiodic_mode='fixed', periodic_mode='gaussian')
    assert isinstance(tfit2dt2, BaseFit2DT)

def test_base_fit2d_results(tresults):

    tfit2dt = BaseFit2DT(None, None)

    results = [tresults, tresults]
    tfit2dt.add_results(results)
    tfit2dt.convert_results(None)

    assert tfit2dt.has_model
    results_out = tfit2dt.get_results()
    assert isinstance(results_out, dict)

## 3D fit object

def test_base_fit3d():

    tfit3d1 = BaseFit3D(None, None)
    assert isinstance(tfit3d1, BaseFit)
    assert isinstance(tfit3d1, BaseFit2D)
    assert isinstance(tfit3d1, BaseFit2DT)
    assert isinstance(tfit3d1, BaseFit3D)

    tfit3d2 = BaseFit3D(aperiodic_mode='fixed', periodic_mode='gaussian')
    assert isinstance(tfit3d2, BaseFit3D)

def test_base_fit3d_results(tresults):

    tfit3d = BaseFit3D(None, None)

    eresults = [[tresults, tresults], [tresults, tresults]]
    tfit3d.add_results(eresults)
    tfit3d.convert_results(None)

    assert tfit3d.has_model
    results_out = tfit3d.get_results()
    assert isinstance(results_out, dict)
>>>>>>> 4d832f10
<|MERGE_RESOLUTION|>--- conflicted
+++ resolved
@@ -39,34 +39,6 @@
     assert tfit.has_model
     for result in OBJ_DESC['results']:
         assert np.array_equal(getattr(tfit, result), getattr(tresults, result.strip('_')))
-<<<<<<< HEAD
-
-    results_out = tfit.get_results()
-    assert isinstance(tresults, FitResults)
-    assert results_out == tresults
-
-## 2D fit object
-
-def test_base_fit2d():
-
-    tfit2d1 = BaseFit2D(None, None)
-    assert isinstance(tfit2d1, BaseFit)
-    assert isinstance(tfit2d1, BaseFit2D)
-
-    tfit2d2 = BaseFit2D(aperiodic_mode='fixed', periodic_mode='gaussian')
-    assert isinstance(tfit2d2, BaseFit2D)
-
-def test_base_fit2d_results(tresults):
-
-    tfit2d = BaseFit2D(None, None)
-
-    results = [tresults, tresults]
-    tfit2d.add_results(results)
-    assert tfit2d.has_model
-    results_out = tfit2d.get_results()
-    assert isinstance(results, list)
-    assert results_out == results
-=======
 
     results_out = tfit.get_results()
     assert isinstance(tresults, FitResults)
@@ -141,5 +113,4 @@
 
     assert tfit3d.has_model
     results_out = tfit3d.get_results()
-    assert isinstance(results_out, dict)
->>>>>>> 4d832f10
+    assert isinstance(results_out, dict)